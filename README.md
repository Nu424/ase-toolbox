--- conflicted
+++ resolved
@@ -235,11 +235,7 @@
 - 適切な型ヒントをつける(3.11以降のベストな型ヒントをつけてください)
 - 引数で原子を指定する場合、ase.Atomと原子のインデックスの両方を受け付けられるようにする
 - 私が実行するので、あなたがテストをする必要はない。実行結果を後でフィードバックします。
-<<<<<<< HEAD
-``` 
-=======
-```　
->>>>>>> 6548e790
+``` 
 # --- target_atom の型に応じてインデックスを取得 ---
 if isinstance(target_atom, int):
     index = target_atom
@@ -251,26 +247,15 @@
         raise ValueError("指定されたAtomはatoms内に存在しません。")
 else:
     raise TypeError("target_atom は int または ase.Atom を指定してください。")
-<<<<<<< HEAD
 ``` 
 - 原子を出力する場合、return_type: str = Literal["atoms", "indices"]引数で、list[Atoms]とlist[int]を指定して出力できるようにする
 ``` 
-=======
-```　
-- 原子を出力する場合、return_type: str = Literal["atoms", "indices"]引数で、list[Atoms]とlist[int]を指定して出力できるようにする
-```　
->>>>>>> 6548e790
 # --- 出力形式に応じて返す ---
 if return_type == "atoms":
     return [atoms[i] for i in atom_indices]
 else:
     return list(atom_indices)
-<<<<<<< HEAD
 ``` 
 ----------
-=======
-```　
-ーーーーーーーーーーーーーー
->>>>>>> 6548e790
 
 ```　